import os
import shutil
import tempfile
import uuid
import time
from unittest import skipIf

import boto3
from parameterized import parameterized

from samcli.lib.config.samconfig import DEFAULT_CONFIG_FILE_NAME
from samcli.lib.bootstrap.bootstrap import SAM_CLI_STACK_NAME
from tests.integration.deploy.deploy_integ_base import DeployIntegBase
from tests.integration.package.package_integ_base import PackageIntegBase
from tests.testing_utils import RUNNING_ON_CI, RUNNING_TEST_FOR_MASTER_ON_CI, RUN_BY_CANARY
from tests.testing_utils import CommandResult, run_command, run_command_with_input

# Deploy tests require credentials and CI/CD will only add credentials to the env if the PR is from the same repo.
# This is to restrict package tests to run outside of CI/CD, when the branch is not master or tests are not run by Canary.
SKIP_DEPLOY_TESTS = RUNNING_ON_CI and RUNNING_TEST_FOR_MASTER_ON_CI and not RUN_BY_CANARY
CFN_SLEEP = 3
TIMEOUT = 300
CFN_PYTHON_VERSION_SUFFIX = os.environ.get("PYTHON_VERSION", "0.0.0").replace(".", "-")


@skipIf(SKIP_DEPLOY_TESTS, "Skip deploy tests in CI/CD only")
class TestDeploy(PackageIntegBase, DeployIntegBase):
    def setUp(self):
        self.cf_client = boto3.client("cloudformation")
        self.sns_arn = os.environ.get("AWS_SNS")
        self.stack_names = []
        time.sleep(CFN_SLEEP)
        super().setUp()

    def tearDown(self):
        shutil.rmtree(os.path.join(os.getcwd(), ".aws-sam", "build"), ignore_errors=True)
        for stack_name in self.stack_names:
            self.cf_client.delete_stack(StackName=stack_name)
        super().tearDown()

    @parameterized.expand(["aws-serverless-function.yaml"])
    def test_package_and_deploy_no_s3_bucket_all_args(self, template_file):
        template_path = self.test_data_path.joinpath(template_file)
        with tempfile.NamedTemporaryFile(delete=False) as output_template_file:
            # Package necessary artifacts.
            package_command_list = self.get_command_list(
                s3_bucket=self.s3_bucket.name, template=template_path, output_template_file=output_template_file.name
            )
            package_process = run_command(command_list=package_command_list)

            self.assertEqual(package_process.process.returncode, 0)

            stack_name = self._method_to_stack_name(self.id())
            self.stack_names.append(stack_name)

            # Deploy and only show changeset.
            deploy_command_list_no_execute = self.get_deploy_command_list(
                template_file=output_template_file.name,
                stack_name=stack_name,
                capabilities="CAPABILITY_IAM",
                s3_prefix="integ_deploy",
                s3_bucket=self.s3_bucket.name,
                force_upload=True,
                notification_arns=self.sns_arn,
                parameter_overrides="Parameter=Clarity",
                kms_key_id=self.kms_key,
                no_execute_changeset=True,
                tags="integ=true clarity=yes foo_bar=baz",
            )

            deploy_process_no_execute = run_command(deploy_command_list_no_execute)
            self.assertEqual(deploy_process_no_execute.process.returncode, 0)

            # Deploy the given stack with the changeset.
            deploy_command_list_execute = self.get_deploy_command_list(
                template_file=output_template_file.name,
                stack_name=stack_name,
                capabilities="CAPABILITY_IAM",
                s3_prefix="integ_deploy",
                force_upload=True,
                notification_arns=self.sns_arn,
                parameter_overrides="Parameter=Clarity",
                kms_key_id=self.kms_key,
                tags="integ=true clarity=yes foo_bar=baz",
            )

            deploy_process = run_command(deploy_command_list_execute)
            self.assertEqual(deploy_process.process.returncode, 0)

    @parameterized.expand(["aws-serverless-function.yaml"])
    def test_no_package_and_deploy_with_s3_bucket_all_args(self, template_file):
        template_path = self.test_data_path.joinpath(template_file)

        stack_name = self._method_to_stack_name(self.id())
        self.stack_names.append(stack_name)

        # Package and Deploy in one go without confirming change set.
        deploy_command_list = self.get_deploy_command_list(
            template_file=template_path,
            stack_name=stack_name,
            capabilities="CAPABILITY_IAM",
            s3_prefix="integ_deploy",
            s3_bucket=self.s3_bucket.name,
            force_upload=True,
            notification_arns=self.sns_arn,
            parameter_overrides="Parameter=Clarity",
            kms_key_id=self.kms_key,
            no_execute_changeset=False,
            tags="integ=true clarity=yes foo_bar=baz",
            confirm_changeset=False,
        )

        deploy_process_execute = run_command(deploy_command_list)
        self.assertEqual(deploy_process_execute.process.returncode, 0)

    @parameterized.expand(["aws-serverless-function.yaml"])
    def test_no_package_and_deploy_with_s3_bucket_and_no_confirm_changeset(self, template_file):
        template_path = self.test_data_path.joinpath(template_file)

        stack_name = "a" + str(uuid.uuid4()).replace("-", "")[:10]
        self.stack_names.append(stack_name)

        # Package and Deploy in one go without confirming change set.
        deploy_command_list = self.get_deploy_command_list(
            template_file=template_path,
            stack_name=stack_name,
            capabilities="CAPABILITY_IAM",
            s3_prefix="integ_deploy",
            s3_bucket=self.s3_bucket.name,
            force_upload=True,
            notification_arns=self.sns_arn,
            parameter_overrides="Parameter=Clarity",
            kms_key_id=self.kms_key,
            no_execute_changeset=False,
            tags="integ=true clarity=yes foo_bar=baz",
            confirm_changeset=False,
        )

        deploy_command_list.append("--no-confirm-changeset")

        deploy_process_execute = run_command(deploy_command_list)
        self.assertEqual(deploy_process_execute.process.returncode, 0)

    @parameterized.expand(["aws-serverless-function.yaml"])
    def test_deploy_no_redeploy_on_same_built_artifacts(self, template_file):
        template_path = self.test_data_path.joinpath(template_file)
        # Build project
        build_command_list = self.get_minimal_build_command_list(template_file=template_path)

        run_command(build_command_list)
        stack_name = self._method_to_stack_name(self.id())
        self.stack_names.append(stack_name)
        # Should result in a zero exit code.
        deploy_command_list = self.get_deploy_command_list(
            stack_name=stack_name,
            capabilities="CAPABILITY_IAM",
            s3_prefix="integ_deploy",
            s3_bucket=self.s3_bucket.name,
            force_upload=True,
            notification_arns=self.sns_arn,
            parameter_overrides="Parameter=Clarity",
            kms_key_id=self.kms_key,
            no_execute_changeset=False,
            tags="integ=true clarity=yes",
            confirm_changeset=False,
        )

        deploy_process_execute = run_command(deploy_command_list)
        self.assertEqual(deploy_process_execute.process.returncode, 0)
        # ReBuild project, absolutely nothing has changed, will result in same build artifacts.

        run_command(build_command_list)

        # Re-deploy, this should cause an empty changeset error and not re-deploy.
        # This will cause a non zero exit code.

        deploy_process_execute = run_command(deploy_command_list)
        # Does not cause a re-deploy
        self.assertEqual(deploy_process_execute.process.returncode, 1)

    @parameterized.expand(["aws-serverless-function.yaml"])
    def test_no_package_and_deploy_with_s3_bucket_all_args_confirm_changeset(self, template_file):
        template_path = self.test_data_path.joinpath(template_file)

        stack_name = self._method_to_stack_name(self.id())
        self.stack_names.append(stack_name)

        # Package and Deploy in one go without confirming change set.
        deploy_command_list = self.get_deploy_command_list(
            template_file=template_path,
            stack_name=stack_name,
            capabilities="CAPABILITY_IAM",
            s3_prefix="integ_deploy",
            s3_bucket=self.s3_bucket.name,
            force_upload=True,
            notification_arns=self.sns_arn,
            parameter_overrides="Parameter=Clarity",
            kms_key_id=self.kms_key,
            no_execute_changeset=False,
            tags="integ=true clarity=yes foo_bar=baz",
            confirm_changeset=True,
        )

        deploy_process_execute = run_command_with_input(deploy_command_list, "Y".encode())
        self.assertEqual(deploy_process_execute.process.returncode, 0)

    @parameterized.expand(["aws-serverless-function.yaml"])
    def test_deploy_without_s3_bucket(self, template_file):
        template_path = self.test_data_path.joinpath(template_file)

        stack_name = self._method_to_stack_name(self.id())

        # Package and Deploy in one go without confirming change set.
        deploy_command_list = self.get_deploy_command_list(
            template_file=template_path,
            stack_name=stack_name,
            capabilities="CAPABILITY_IAM",
            s3_prefix="integ_deploy",
            force_upload=True,
            notification_arns=self.sns_arn,
            parameter_overrides="Parameter=Clarity",
            kms_key_id=self.kms_key,
            no_execute_changeset=False,
            tags="integ=true clarity=yes foo_bar=baz",
            confirm_changeset=False,
        )

        deploy_process_execute = run_command(deploy_command_list)
        # Error asking for s3 bucket
        self.assertEqual(deploy_process_execute.process.returncode, 1)
        self.assertIn(
            bytes(
                f"S3 Bucket not specified, use --s3-bucket to specify a bucket name or run sam deploy --guided",
                encoding="utf-8",
            ),
            deploy_process_execute.stderr,
        )

    @parameterized.expand(["aws-serverless-function.yaml"])
    def test_deploy_without_stack_name(self, template_file):
        template_path = self.test_data_path.joinpath(template_file)

        # Package and Deploy in one go without confirming change set.
        deploy_command_list = self.get_deploy_command_list(
            template_file=template_path,
            capabilities="CAPABILITY_IAM",
            s3_prefix="integ_deploy",
            force_upload=True,
            notification_arns=self.sns_arn,
            parameter_overrides="Parameter=Clarity",
            kms_key_id=self.kms_key,
            no_execute_changeset=False,
            tags="integ=true clarity=yes foo_bar=baz",
            confirm_changeset=False,
        )

        deploy_process_execute = run_command(deploy_command_list)
        self.assertEqual(deploy_process_execute.process.returncode, 2)

    @parameterized.expand(["aws-serverless-function.yaml"])
    def test_deploy_without_capabilities(self, template_file):
        template_path = self.test_data_path.joinpath(template_file)

        stack_name = self._method_to_stack_name(self.id())

        # Package and Deploy in one go without confirming change set.
        deploy_command_list = self.get_deploy_command_list(
            template_file=template_path,
            stack_name=stack_name,
            s3_prefix="integ_deploy",
            force_upload=True,
            notification_arns=self.sns_arn,
            parameter_overrides="Parameter=Clarity",
            kms_key_id=self.kms_key,
            no_execute_changeset=False,
            tags="integ=true clarity=yes foo_bar=baz",
            confirm_changeset=False,
        )

        deploy_process_execute = run_command(deploy_command_list)
        self.assertEqual(deploy_process_execute.process.returncode, 1)

    @parameterized.expand(["aws-serverless-function.yaml"])
    def test_deploy_without_template_file(self, template_file):
        stack_name = self._method_to_stack_name(self.id())

        # Package and Deploy in one go without confirming change set.
        deploy_command_list = self.get_deploy_command_list(
            stack_name=stack_name,
            s3_prefix="integ_deploy",
            force_upload=True,
            notification_arns=self.sns_arn,
            parameter_overrides="Parameter=Clarity",
            kms_key_id=self.kms_key,
            no_execute_changeset=False,
            tags="integ=true clarity=yes foo_bar=baz",
            confirm_changeset=False,
        )

        deploy_process_execute = run_command(deploy_command_list)
        # Error template file not specified
        self.assertEqual(deploy_process_execute.process.returncode, 1)

    @parameterized.expand(["aws-serverless-function.yaml"])
    def test_deploy_with_s3_bucket_switch_region(self, template_file):
        template_path = self.test_data_path.joinpath(template_file)

        stack_name = self._method_to_stack_name(self.id())
        self.stack_names.append(stack_name)

        # Package and Deploy in one go without confirming change set.
        deploy_command_list = self.get_deploy_command_list(
            template_file=template_path,
            stack_name=stack_name,
            capabilities="CAPABILITY_IAM",
            s3_prefix="integ_deploy",
            s3_bucket=self.bucket_name,
            force_upload=True,
            notification_arns=self.sns_arn,
            parameter_overrides="Parameter=Clarity",
            kms_key_id=self.kms_key,
            no_execute_changeset=False,
            tags="integ=true clarity=yes foo_bar=baz",
            confirm_changeset=False,
        )

        deploy_process_execute = run_command(deploy_command_list)
        # Deploy should succeed
        self.assertEqual(deploy_process_execute.process.returncode, 0)

        # Try to deploy to another region.
        deploy_command_list = self.get_deploy_command_list(
            template_file=template_path,
            stack_name=stack_name,
            capabilities="CAPABILITY_IAM",
            s3_prefix="integ_deploy",
            s3_bucket=self.bucket_name,
            force_upload=True,
            notification_arns=self.sns_arn,
            parameter_overrides="Parameter=Clarity",
            kms_key_id=self.kms_key,
            no_execute_changeset=False,
            tags="integ=true clarity=yes foo_bar=baz",
            confirm_changeset=False,
            region="eu-west-2",
        )

        deploy_process_execute = run_command(deploy_command_list)
        # Deploy should fail, asking for s3 bucket
        self.assertEqual(deploy_process_execute.process.returncode, 1)
        stderr = deploy_process_execute.stderr.strip()
        self.assertIn(
            bytes(
                f"Error: Failed to create/update stack {stack_name} : "
                f"deployment s3 bucket is in a different region, try sam deploy --guided",
                encoding="utf-8",
            ),
            stderr,
        )

    @parameterized.expand(["aws-serverless-function.yaml"])
    def test_deploy_twice_with_no_fail_on_empty_changeset(self, template_file):
        template_path = self.test_data_path.joinpath(template_file)

        stack_name = self._method_to_stack_name(self.id())
        self.stack_names.append(stack_name)

        kwargs = {
            "template_file": template_path,
            "stack_name": stack_name,
            "capabilities": "CAPABILITY_IAM",
            "s3_prefix": "integ_deploy",
            "s3_bucket": self.bucket_name,
            "force_upload": True,
            "notification_arns": self.sns_arn,
            "parameter_overrides": "Parameter=Clarity",
            "kms_key_id": self.kms_key,
            "no_execute_changeset": False,
            "tags": "integ=true clarity=yes foo_bar=baz",
            "confirm_changeset": False,
        }
        # Package and Deploy in one go without confirming change set.
        deploy_command_list = self.get_deploy_command_list(**kwargs)
        print("######################################")
        print(deploy_command_list)
        print("######################################")
        deploy_process_execute = run_command(deploy_command_list)
        # Deploy should succeed
        self.assertEqual(deploy_process_execute.process.returncode, 0)

        # Deploy with `--no-fail-on-empty-changeset` after deploying the same template first
        deploy_command_list = self.get_deploy_command_list(fail_on_empty_changeset=False, **kwargs)

        deploy_process_execute = run_command(deploy_command_list)
        # Deploy should not fail
        self.assertEqual(deploy_process_execute.process.returncode, 0)
        stdout = deploy_process_execute.stdout.strip()
        self.assertIn(bytes(f"No changes to deploy. Stack {stack_name} is up to date", encoding="utf-8"), stdout)

    @parameterized.expand(["aws-serverless-function.yaml"])
    def test_deploy_twice_with_fail_on_empty_changeset(self, template_file):
        template_path = self.test_data_path.joinpath(template_file)

        stack_name = self._method_to_stack_name(self.id())
        self.stack_names.append(stack_name)

        # Package and Deploy in one go without confirming change set.
        kwargs = {
            "template_file": template_path,
            "stack_name": stack_name,
            "capabilities": "CAPABILITY_IAM",
            "s3_prefix": "integ_deploy",
            "s3_bucket": self.bucket_name,
            "force_upload": True,
            "notification_arns": self.sns_arn,
            "parameter_overrides": "Parameter=Clarity",
            "kms_key_id": self.kms_key,
            "no_execute_changeset": False,
            "tags": "integ=true clarity=yes foo_bar=baz",
            "confirm_changeset": False,
        }
        deploy_command_list = self.get_deploy_command_list(**kwargs)

        deploy_process_execute = run_command(deploy_command_list)
        # Deploy should succeed
        self.assertEqual(deploy_process_execute.process.returncode, 0)

        # Deploy with `--fail-on-empty-changeset` after deploying the same template first
        deploy_command_list = self.get_deploy_command_list(fail_on_empty_changeset=True, **kwargs)

        deploy_process_execute = run_command(deploy_command_list)
        # Deploy should not fail
        self.assertNotEqual(deploy_process_execute.process.returncode, 0)
        stderr = deploy_process_execute.stderr.strip()
        self.assertIn(bytes(f"Error: No changes to deploy. Stack {stack_name} is up to date", encoding="utf-8"), stderr)

    @parameterized.expand(["aws-serverless-inline.yaml"])
    def test_deploy_inline_no_package(self, template_file):
        template_path = self.test_data_path.joinpath(template_file)
        stack_name = self._method_to_stack_name(self.id())
        self.stack_names.append(stack_name)

        deploy_command_list = self.get_deploy_command_list(
            template_file=template_path, stack_name=stack_name, capabilities="CAPABILITY_IAM"
        )
        deploy_process_execute = run_command(deploy_command_list)
        self.assertEqual(deploy_process_execute.process.returncode, 0)

    @parameterized.expand(["aws-serverless-function.yaml"])
    def test_deploy_guided(self, template_file):
        template_path = self.test_data_path.joinpath(template_file)

        stack_name = self._method_to_stack_name(self.id())
        self.stack_names.append(stack_name)

        # Package and Deploy in one go without confirming change set.
        deploy_command_list = self.get_deploy_command_list(template_file=template_path, guided=True)

        deploy_process_execute = run_command_with_input(
            deploy_command_list, "{}\n\n\n\n\n\n\n\n\n".format(stack_name).encode()
        )

        # Deploy should succeed with a managed stack
        self.assertEqual(deploy_process_execute.process.returncode, 0)
        self.stack_names.append(SAM_CLI_STACK_NAME)
        # Remove samconfig.toml
        os.remove(self.test_data_path.joinpath(DEFAULT_CONFIG_FILE_NAME))

    @parameterized.expand(["aws-serverless-function.yaml"])
    def test_deploy_guided_set_parameter(self, template_file):
        template_path = self.test_data_path.joinpath(template_file)

        stack_name = self._method_to_stack_name(self.id())
        self.stack_names.append(stack_name)

        # Package and Deploy in one go without confirming change set.
        deploy_command_list = self.get_deploy_command_list(template_file=template_path, guided=True)

        deploy_process_execute = run_command_with_input(
            deploy_command_list, "{}\n\nSuppliedParameter\n\n\n\n\n\n\n".format(stack_name).encode()
        )

        # Deploy should succeed with a managed stack
        self.assertEqual(deploy_process_execute.process.returncode, 0)
        self.stack_names.append(SAM_CLI_STACK_NAME)
        # Remove samconfig.toml
        os.remove(self.test_data_path.joinpath(DEFAULT_CONFIG_FILE_NAME))

    @parameterized.expand(["aws-serverless-function.yaml"])
    def test_deploy_guided_set_capabilities(self, template_file):
        template_path = self.test_data_path.joinpath(template_file)

        stack_name = self._method_to_stack_name(self.id())
        self.stack_names.append(stack_name)

        # Package and Deploy in one go without confirming change set.
        deploy_command_list = self.get_deploy_command_list(template_file=template_path, guided=True)

        deploy_process_execute = run_command_with_input(
            deploy_command_list,
            "{}\n\nSuppliedParameter\n\nn\nCAPABILITY_IAM CAPABILITY_NAMED_IAM\n\n\n\n".format(stack_name).encode(),
        )
        # Deploy should succeed with a managed stack
        self.assertEqual(deploy_process_execute.process.returncode, 0)
        self.stack_names.append(SAM_CLI_STACK_NAME)
        # Remove samconfig.toml
        os.remove(self.test_data_path.joinpath(DEFAULT_CONFIG_FILE_NAME))

    @parameterized.expand(["aws-serverless-function.yaml"])
    def test_deploy_guided_capabilities_default(self, template_file):
        template_path = self.test_data_path.joinpath(template_file)

        stack_name = self._method_to_stack_name(self.id())
        self.stack_names.append(stack_name)

        # Package and Deploy in one go without confirming change set.
        deploy_command_list = self.get_deploy_command_list(template_file=template_path, guided=True)

        # Set no for Allow SAM CLI IAM role creation, but allow default of ["CAPABILITY_IAM"] by just hitting the return key.
        deploy_process_execute = run_command_with_input(
<<<<<<< HEAD
            deploy_command_list, "{}\n\nSuppliedParameter\n\nn\n\n\n\n".format(stack_name).encode()
=======
            deploy_command_list, "{}\n\nSuppliedParameter\n\nn\n\n\n\n\n\n".format(stack_name).encode()
>>>>>>> 695d8a33
        )
        # Deploy should succeed with a managed stack
        self.assertEqual(deploy_process_execute.process.returncode, 0)
        self.stack_names.append(SAM_CLI_STACK_NAME)
        # Remove samconfig.toml
        os.remove(self.test_data_path.joinpath(DEFAULT_CONFIG_FILE_NAME))

    @parameterized.expand(["aws-serverless-function.yaml"])
    def test_deploy_guided_set_confirm_changeset(self, template_file):
        template_path = self.test_data_path.joinpath(template_file)

        stack_name = self._method_to_stack_name(self.id())
        self.stack_names.append(stack_name)

        # Package and Deploy in one go without confirming change set.
        deploy_command_list = self.get_deploy_command_list(template_file=template_path, guided=True)

        deploy_process_execute = run_command_with_input(
            deploy_command_list, "{}\n\nSuppliedParameter\nY\n\nY\n\n\n\n".format(stack_name).encode()
        )

        # Deploy should succeed with a managed stack
        self.assertEqual(deploy_process_execute.process.returncode, 0)
        self.stack_names.append(SAM_CLI_STACK_NAME)
        # Remove samconfig.toml
        os.remove(self.test_data_path.joinpath(DEFAULT_CONFIG_FILE_NAME))

    @parameterized.expand(["aws-serverless-function.yaml"])
    def test_deploy_with_no_s3_bucket_set_resolve_s3(self, template_file):
        template_path = self.test_data_path.joinpath(template_file)

        stack_name = self._method_to_stack_name(self.id())
        self.stack_names.append(stack_name)

        deploy_command_list = self.get_deploy_command_list(
            template_file=template_path,
            stack_name=stack_name,
            capabilities="CAPABILITY_IAM",
            force_upload=True,
            notification_arns=self.sns_arn,
            parameter_overrides="Parameter=Clarity",
            kms_key_id=self.kms_key,
            tags="integ=true clarity=yes foo_bar=baz",
            resolve_s3=True,
        )

        deploy_process_execute = run_command(deploy_command_list)
        self.assertEqual(deploy_process_execute.process.returncode, 0)

    def _method_to_stack_name(self, method_name):
        """Method expects method name which can be a full path. Eg: test.integration.test_deploy_command.method_name"""
        method_name = method_name.split(".")[-1]
        return f"{method_name.replace('_', '-')}-{CFN_PYTHON_VERSION_SUFFIX}"<|MERGE_RESOLUTION|>--- conflicted
+++ resolved
@@ -518,11 +518,7 @@
 
         # Set no for Allow SAM CLI IAM role creation, but allow default of ["CAPABILITY_IAM"] by just hitting the return key.
         deploy_process_execute = run_command_with_input(
-<<<<<<< HEAD
-            deploy_command_list, "{}\n\nSuppliedParameter\n\nn\n\n\n\n".format(stack_name).encode()
-=======
             deploy_command_list, "{}\n\nSuppliedParameter\n\nn\n\n\n\n\n\n".format(stack_name).encode()
->>>>>>> 695d8a33
         )
         # Deploy should succeed with a managed stack
         self.assertEqual(deploy_process_execute.process.returncode, 0)
