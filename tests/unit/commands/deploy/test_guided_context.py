from unittest import TestCase
from unittest.mock import patch, call, ANY, MagicMock
from parameterized import parameterized, param

import click

from samcli.commands.deploy.exceptions import GuidedDeployFailedError
from samcli.commands.deploy.guided_context import GuidedContext
from samcli.lib.utils.packagetype import ZIP, IMAGE


class TestGuidedContext(TestCase):
    def setUp(self):
        self.gc = GuidedContext(
            template_file="template",
            stack_name="test",
            s3_bucket="s3_b",
            s3_prefix="s3_p",
            confirm_changeset=True,
            region="region",
            image_repository=None,
            image_repositories={"HelloWorldFunction": "image-repo"},
        )

    @patch("samcli.commands.deploy.guided_context.prompt")
    @patch("samcli.commands.deploy.guided_context.confirm")
    @patch("samcli.commands.deploy.guided_context.manage_stack")
    @patch("samcli.commands.deploy.guided_context.auth_per_resource")
    @patch("samcli.commands.deploy.guided_context.get_template_data")
    @patch("samcli.commands.deploy.guided_context.get_template_artifacts_format")
    @patch("samcli.commands.deploy.guided_context.transform_template")
    @patch("samcli.commands.deploy.guided_context.signer_config_per_function")
    def test_guided_prompts_check_defaults_non_public_resources_zips(
        self,
        patched_signer_config_per_function,
        patched_transform_template,
        patched_get_template_artifacts_format,
        patched_get_template_data,
        patchedauth_per_resource,
        patched_manage_stack,
        patched_confirm,
        patched_prompt,
    ):
        patched_transform_template.return_value = {}
        patched_get_template_artifacts_format.return_value = [ZIP]
        # Series of inputs to confirmations so that full range of questions are asked.
        patchedauth_per_resource.return_value = [
            ("HelloWorldFunction", True),
        ]
        patched_confirm.side_effect = [True, False, "", True]
        patched_manage_stack.return_value = "managed_s3_stack"
        patched_signer_config_per_function.return_value = ({}, {})
        self.gc.guided_prompts(parameter_override_keys=None)
        # Now to check for all the defaults on confirmations.
        expected_confirmation_calls = [
            call(f"\t{self.gc.start_bold}Confirm changes before deploy{self.gc.end_bold}", default=True),
            call(f"\t{self.gc.start_bold}Allow SAM CLI IAM role creation{self.gc.end_bold}", default=True),
            call(f"\t{self.gc.start_bold}Save arguments to configuration file{self.gc.end_bold}", default=True),
        ]
        self.assertEqual(expected_confirmation_calls, patched_confirm.call_args_list)

        # Now to check for all the defaults on prompts.
        expected_prompt_calls = [
            call(f"\t{self.gc.start_bold}Stack Name{self.gc.end_bold}", default="test", type=click.STRING),
            call(f"\t{self.gc.start_bold}AWS Region{self.gc.end_bold}", default="region", type=click.STRING),
            call(f"\t{self.gc.start_bold}Capabilities{self.gc.end_bold}", default=["CAPABILITY_IAM"], type=ANY),
        ]
        self.assertEqual(expected_prompt_calls, patched_prompt.call_args_list)

    @patch("samcli.commands.deploy.guided_context.prompt")
    @patch("samcli.commands.deploy.guided_context.confirm")
    @patch("samcli.commands.deploy.guided_context.manage_stack")
    @patch("samcli.commands.deploy.guided_context.auth_per_resource")
    @patch("samcli.commands.deploy.guided_context.get_template_data")
    @patch("samcli.commands.deploy.guided_context.get_template_artifacts_format")
    @patch("samcli.commands.deploy.guided_context.transform_template")
    @patch("samcli.commands.deploy.guided_context.signer_config_per_function")
    def test_guided_prompts_check_defaults_public_resources_zips(
        self,
        patched_signer_config_per_function,
        patched_transform_template,
        patched_get_template_artifacts_format,
        patched_get_template_data,
        patchedauth_per_resource,
        patched_manage_stack,
        patched_confirm,
        patched_prompt,
    ):
        patched_signer_config_per_function.return_value = (None, None)
        patched_transform_template.return_value = {}
        patched_get_template_artifacts_format.return_value = [ZIP]
        # Series of inputs to confirmations so that full range of questions are asked.
        patchedauth_per_resource.return_value = [("HelloWorldFunction", False)]
        patched_confirm.side_effect = [True, False, True, False, ""]
        patched_manage_stack.return_value = "managed_s3_stack"
        self.gc.guided_prompts(parameter_override_keys=None)
        # Now to check for all the defaults on confirmations.
        expected_confirmation_calls = [
            call(f"\t{self.gc.start_bold}Confirm changes before deploy{self.gc.end_bold}", default=True),
            call(f"\t{self.gc.start_bold}Allow SAM CLI IAM role creation{self.gc.end_bold}", default=True),
            call(
                f"\t{self.gc.start_bold}HelloWorldFunction may not have authorization defined, Is this okay?{self.gc.end_bold}",
                default=False,
            ),
            call(f"\t{self.gc.start_bold}Save arguments to configuration file{self.gc.end_bold}", default=True),
        ]
        self.assertEqual(expected_confirmation_calls, patched_confirm.call_args_list)

        # Now to check for all the defaults on prompts.
        expected_prompt_calls = [
            call(f"\t{self.gc.start_bold}Stack Name{self.gc.end_bold}", default="test", type=click.STRING),
            call(f"\t{self.gc.start_bold}AWS Region{self.gc.end_bold}", default="region", type=click.STRING),
            call(f"\t{self.gc.start_bold}Capabilities{self.gc.end_bold}", default=["CAPABILITY_IAM"], type=ANY),
        ]
        self.assertEqual(expected_prompt_calls, patched_prompt.call_args_list)

    @patch("samcli.commands.deploy.guided_context.prompt")
    @patch("samcli.commands.deploy.guided_context.confirm")
    @patch("samcli.commands.deploy.guided_context.manage_stack")
    @patch("samcli.commands.deploy.guided_context.auth_per_resource")
    @patch("samcli.commands.deploy.guided_context.get_template_data")
    @patch("samcli.commands.deploy.guided_context.get_template_function_resource_ids")
    @patch("samcli.commands.deploy.guided_context.get_template_artifacts_format")
    @patch("samcli.commands.deploy.guided_context.transform_template")
    @patch("samcli.commands.deploy.guided_context.click.secho")
    @patch("samcli.commands.deploy.guided_context.tag_translation")
    @patch("samcli.commands.deploy.guided_context.signer_config_per_function")
    def test_guided_prompts_check_defaults_public_resources_images(
        self,
        patched_signer_config_per_function,
        patched_tag_translation,
        patched_click_secho,
        patched_transform_template,
        patched_get_template_artifacts_format,
        mock_get_template_function_resource_ids,
        patched_get_template_data,
        patchedauth_per_resource,
        patched_manage_stack,
        patched_confirm,
        patched_prompt,
    ):

        mock_get_template_function_resource_ids.return_value = ["HelloWorldFunction"]
        patched_signer_config_per_function.return_value = (None, None)
        patched_tag_translation.return_value = "helloworld-123456-v1"
        patched_transform_template.return_value = MagicMock(
            functions={"HelloWorldFunction": MagicMock(packagetype=IMAGE, imageuri="helloworld:v1")}
        )
        patched_get_template_artifacts_format.return_value = [IMAGE]
        patched_prompt.side_effect = [
            "sam-app",
            "region",
            "123456789012.dkr.ecr.region.amazonaws.com/myrepo",
            "CAPABILITY_IAM",
        ]
        # Series of inputs to confirmations so that full range of questions are asked.
        patchedauth_per_resource.return_value = [("HelloWorldFunction", False)]
        patched_confirm.side_effect = [True, False, True, False, ""]
        patched_manage_stack.return_value = "managed_s3_stack"
        self.gc.guided_prompts(parameter_override_keys=None)
        # Now to check for all the defaults on confirmations.
        expected_confirmation_calls = [
            call(f"\t{self.gc.start_bold}Confirm changes before deploy{self.gc.end_bold}", default=True),
            call(f"\t{self.gc.start_bold}Allow SAM CLI IAM role creation{self.gc.end_bold}", default=True),
            call(
                f"\t{self.gc.start_bold}HelloWorldFunction may not have authorization defined, Is this okay?{self.gc.end_bold}",
                default=False,
            ),
            call(f"\t{self.gc.start_bold}Save arguments to configuration file{self.gc.end_bold}", default=True),
        ]
        self.assertEqual(expected_confirmation_calls, patched_confirm.call_args_list)

        # Now to check for all the defaults on prompts.
        expected_prompt_calls = [
            call(f"\t{self.gc.start_bold}Stack Name{self.gc.end_bold}", default="test", type=click.STRING),
            call(f"\t{self.gc.start_bold}AWS Region{self.gc.end_bold}", default="region", type=click.STRING),
<<<<<<< HEAD
            call(f"\t{self.gc.start_bold}S3 bucket{self.gc.end_bold}", default="s3_b", type=click.STRING),
            call(f"\t{self.gc.start_bold}S3 prefix{self.gc.end_bold}", default="s3_p", type=click.STRING),
=======
            call(
                f"\t{self.gc.start_bold}Image Repository for HelloWorldFunction{self.gc.end_bold}",
                default="image-repo",
            ),
>>>>>>> 599b4bdf
            call(f"\t{self.gc.start_bold}Capabilities{self.gc.end_bold}", default=["CAPABILITY_IAM"], type=ANY),
        ]
        self.assertEqual(expected_prompt_calls, patched_prompt.call_args_list)
        # Now to check click secho outputs
        print(expected_prompt_calls)
        print(patched_prompt.call_args_list)
        expected_click_secho_calls = [
            call(
                f"\t  helloworld:v1 to be pushed to 123456789012.dkr.ecr.region.amazonaws.com/myrepo:helloworld-123456-v1"
            ),
            call(nl=True),
            call("\t#Shows you resources changes to be deployed and require a 'Y' to initiate deploy"),
            call("\t#SAM needs permission to be able to create roles to connect to the resources in your template"),
        ]
        self.assertEqual(expected_click_secho_calls, patched_click_secho.call_args_list)

    @patch("samcli.commands.deploy.guided_context.prompt")
    @patch("samcli.commands.deploy.guided_context.confirm")
    @patch("samcli.commands.deploy.guided_context.manage_stack")
    @patch("samcli.commands.deploy.guided_context.auth_per_resource")
    @patch("samcli.commands.deploy.guided_context.get_template_data")
    @patch("samcli.commands.deploy.guided_context.get_template_artifacts_format")
    @patch("samcli.commands.deploy.guided_context.get_template_function_resource_ids")
    @patch("samcli.commands.deploy.guided_context.transform_template")
    @patch("samcli.commands.deploy.guided_context.click.secho")
    @patch("samcli.commands.deploy.guided_context.signer_config_per_function")
    def test_guided_prompts_check_defaults_public_resources_images_ecr_url(
        self,
        patched_signer_config_per_function,
        patched_click_secho,
        patched_transform_template,
        mock_get_template_function_resource_ids,
        patched_get_template_artifacts_format,
        patched_get_template_data,
        patchedauth_per_resource,
        patched_manage_stack,
        patched_confirm,
        patched_prompt,
    ):
        mock_get_template_function_resource_ids.return_value = ["HelloWorldFunction"]

        patched_transform_template.return_value = MagicMock(
            functions={
                "HelloWorldFunction": MagicMock(
                    packagetype=IMAGE, imageuri="123456789012.dkr.ecr.region.amazonaws.com/myrepo"
                )
            }
        )
        patched_get_template_artifacts_format.return_value = [IMAGE]
        patched_prompt.side_effect = [
            "sam-app",
            "region",
            "123456789012.dkr.ecr.region.amazonaws.com/myrepo",
            "CAPABILITY_IAM",
        ]
        # Series of inputs to confirmations so that full range of questions are asked.
        patchedauth_per_resource.return_value = [("HelloWorldFunction", False)]
        patched_confirm.side_effect = [True, False, True, False, ""]
        patched_manage_stack.return_value = "managed_s3_stack"
        patched_signer_config_per_function.return_value = ({}, {})
        self.gc.guided_prompts(parameter_override_keys=None)
        # Now to check for all the defaults on confirmations.
        expected_confirmation_calls = [
            call(f"\t{self.gc.start_bold}Confirm changes before deploy{self.gc.end_bold}", default=True),
            call(f"\t{self.gc.start_bold}Allow SAM CLI IAM role creation{self.gc.end_bold}", default=True),
            call(
                f"\t{self.gc.start_bold}HelloWorldFunction may not have authorization defined, Is this okay?{self.gc.end_bold}",
                default=False,
            ),
            call(f"\t{self.gc.start_bold}Save arguments to configuration file{self.gc.end_bold}", default=True),
        ]
        self.assertEqual(expected_confirmation_calls, patched_confirm.call_args_list)

        # Now to check for all the defaults on prompts.
        expected_prompt_calls = [
            call(f"\t{self.gc.start_bold}Stack Name{self.gc.end_bold}", default="test", type=click.STRING),
            call(f"\t{self.gc.start_bold}AWS Region{self.gc.end_bold}", default="region", type=click.STRING),
<<<<<<< HEAD
            call(f"\t{self.gc.start_bold}S3 bucket{self.gc.end_bold}", default="s3_b", type=click.STRING),
            call(f"\t{self.gc.start_bold}S3 prefix{self.gc.end_bold}", default="s3_p", type=click.STRING),
=======
            call(
                f"\t{self.gc.start_bold}Image Repository for HelloWorldFunction{self.gc.end_bold}",
                default="image-repo",
            ),
>>>>>>> 599b4bdf
            call(f"\t{self.gc.start_bold}Capabilities{self.gc.end_bold}", default=["CAPABILITY_IAM"], type=ANY),
        ]
        self.assertEqual(expected_prompt_calls, patched_prompt.call_args_list)
        # Now to check click secho outputs and no references to images pushed.
        expected_click_secho_calls = [
            call(nl=True),
            call("\t#Shows you resources changes to be deployed and require a 'Y' to initiate deploy"),
            call("\t#SAM needs permission to be able to create roles to connect to the resources in your template"),
        ]
        self.assertEqual(expected_click_secho_calls, patched_click_secho.call_args_list)

    @patch("samcli.commands.deploy.guided_context.prompt")
    @patch("samcli.commands.deploy.guided_context.confirm")
    @patch("samcli.commands.deploy.guided_context.manage_stack")
    @patch("samcli.commands.deploy.guided_context.auth_per_resource")
    @patch("samcli.commands.deploy.guided_context.get_template_data")
    @patch("samcli.commands.deploy.guided_context.get_template_artifacts_format")
    @patch("samcli.commands.deploy.guided_context.get_template_function_resource_ids")
    @patch("samcli.commands.deploy.guided_context.transform_template")
    @patch("samcli.commands.deploy.guided_context.click.secho")
    @patch("samcli.commands.deploy.guided_context.signer_config_per_function")
    def test_guided_prompts_images_no_image_uri(
        self,
        patched_signer_config_per_function,
        patched_click_secho,
        patched_transform_template,
        mock_get_template_function_resource_ids,
        patched_get_template_artifacts_format,
        patched_get_template_data,
        patchedauth_per_resource,
        patched_manage_stack,
        patched_confirm,
        patched_prompt,
    ):
        mock_get_template_function_resource_ids.return_value = ["HelloWorldFunction"]

        # Set ImageUri to be None, the sam app was never built.
        patched_transform_template.return_value = MagicMock(
            functions={"HelloWorldFunction": MagicMock(packagetype=IMAGE, imageuri=None)}
        )
        patched_get_template_artifacts_format.return_value = [IMAGE]
        patched_prompt.side_effect = [
            "sam-app",
            "region",
            "123456789012.dkr.ecr.region.amazonaws.com/myrepo",
            "CAPABILITY_IAM",
        ]
        # Series of inputs to confirmations so that full range of questions are asked.
        patchedauth_per_resource.return_value = [("HelloWorldFunction", False)]
        patched_confirm.side_effect = [True, False, True, False, ""]
        patched_manage_stack.return_value = "managed_s3_stack"
        patched_signer_config_per_function.return_value = ({}, {})
        with self.assertRaises(GuidedDeployFailedError):
            self.gc.guided_prompts(parameter_override_keys=None)

    @patch("samcli.commands.deploy.guided_context.prompt")
    @patch("samcli.commands.deploy.guided_context.confirm")
    @patch("samcli.commands.deploy.guided_context.manage_stack")
    @patch("samcli.commands.deploy.guided_context.auth_per_resource")
    @patch("samcli.commands.deploy.guided_context.get_template_data")
    @patch("samcli.commands.deploy.guided_context.get_template_artifacts_format")
    @patch("samcli.commands.deploy.guided_context.get_template_function_resource_ids")
    @patch("samcli.commands.deploy.guided_context.transform_template")
    @patch("samcli.commands.deploy.guided_context.click.secho")
    @patch("samcli.commands.deploy.guided_context.signer_config_per_function")
    def test_guided_prompts_images_blank_image_repository(
        self,
        patched_signer_config_per_function,
        patched_click_secho,
        patched_transform_template,
        mock_get_template_function_resource_ids,
        patched_get_template_artifacts_format,
        patched_get_template_data,
        patchedauth_per_resource,
        patched_manage_stack,
        patched_confirm,
        patched_prompt,
    ):
        mock_get_template_function_resource_ids.return_value = ["HelloWorldFunction"]

        patched_transform_template.return_value = MagicMock(
            functions={"HelloWorldFunction": MagicMock(packagetype=IMAGE, imageuri="mysamapp:v1")}
        )
        patched_get_template_artifacts_format.return_value = [IMAGE]
        # set Image repository to be blank.
        patched_prompt.side_effect = [
            "sam-app",
            "region",
            "",
        ]
        # Series of inputs to confirmations so that full range of questions are asked.
        patchedauth_per_resource.return_value = [("HelloWorldFunction", False)]
        patched_confirm.side_effect = [True, False, True, False, ""]
        patched_manage_stack.return_value = "managed_s3_stack"
        patched_signer_config_per_function.return_value = ({}, {})
        with self.assertRaises(GuidedDeployFailedError):
            self.gc.guided_prompts(parameter_override_keys=None)

    @parameterized.expand(
        [
            param((("CAPABILITY_IAM",),)),
            param((("CAPABILITY_AUTO_EXPAND",),)),
            param(
                (
                    (
                        "CAPABILITY_AUTO_EXPAND",
                        "CAPABILITY_IAM",
                    ),
                )
            ),
        ]
    )
    @patch("samcli.commands.deploy.guided_context.prompt")
    @patch("samcli.commands.deploy.guided_context.confirm")
    @patch("samcli.commands.deploy.guided_context.manage_stack")
    @patch("samcli.commands.deploy.guided_context.auth_per_resource")
    @patch("samcli.commands.deploy.guided_context.get_template_data")
    @patch("samcli.commands.deploy.guided_context.get_template_artifacts_format")
    @patch("samcli.commands.deploy.guided_context.transform_template")
    @patch("samcli.commands.deploy.guided_context.signer_config_per_function")
    def test_guided_prompts_with_given_capabilities(
        self,
        given_capabilities,
        patched_signer_config_per_function,
        patched_transform_template,
        patched_get_template_artifacts_format,
        patched_get_template_data,
        patchedauth_per_resource,
        patched_manage_stack,
        patched_confirm,
        patched_prompt,
    ):
        patched_signer_config_per_function.return_value = ({}, {})
        self.gc.capabilities = given_capabilities
        # Series of inputs to confirmations so that full range of questions are asked.
        patched_confirm.side_effect = [True, False, "", True]
        self.gc.guided_prompts(parameter_override_keys=None)
        # Now to check for all the defaults on confirmations.
        expected_confirmation_calls = [
            call(f"\t{self.gc.start_bold}Confirm changes before deploy{self.gc.end_bold}", default=True),
            call(f"\t{self.gc.start_bold}Allow SAM CLI IAM role creation{self.gc.end_bold}", default=True),
            call(f"\t{self.gc.start_bold}Save arguments to configuration file{self.gc.end_bold}", default=True),
        ]
        self.assertEqual(expected_confirmation_calls, patched_confirm.call_args_list)

        # Now to check for all the defaults on prompts.
        expected_capabilities = list(given_capabilities[0])
        expected_prompt_calls = [
            call(f"\t{self.gc.start_bold}Stack Name{self.gc.end_bold}", default="test", type=click.STRING),
            call(f"\t{self.gc.start_bold}AWS Region{self.gc.end_bold}", default="region", type=click.STRING),
            call(f"\t{self.gc.start_bold}S3 bucket{self.gc.end_bold}", default="s3_b", type=click.STRING),
            call(f"\t{self.gc.start_bold}S3 prefix{self.gc.end_bold}", default="s3_p", type=click.STRING),
            call(f"\t{self.gc.start_bold}Capabilities{self.gc.end_bold}", default=expected_capabilities, type=ANY),
        ]
        self.assertEqual(expected_prompt_calls, patched_prompt.call_args_list)

    @patch("samcli.commands.deploy.guided_context.prompt")
    @patch("samcli.commands.deploy.guided_context.confirm")
    @patch("samcli.commands.deploy.guided_context.manage_stack")
    @patch("samcli.commands.deploy.guided_context.auth_per_resource")
    @patch("samcli.commands.deploy.guided_context.get_template_data")
    @patch("samcli.commands.deploy.guided_context.get_template_artifacts_format")
    @patch("samcli.commands.deploy.guided_context.transform_template")
    @patch("samcli.commands.deploy.guided_context.signer_config_per_function")
    def test_guided_prompts_check_configuration_file_prompt_calls(
        self,
        patched_signer_config_per_function,
        patched_transform_template,
        patched_get_template_artifacts_format,
        patched_get_template_data,
        patchedauth_per_resource,
        patched_manage_stack,
        patched_confirm,
        patched_prompt,
    ):
        patched_transform_template.return_value = {}
        patched_get_template_artifacts_format.return_value = [ZIP]
        patched_signer_config_per_function.return_value = ({}, {})
        # Series of inputs to confirmations so that full range of questions are asked.
        patchedauth_per_resource.return_value = [("HelloWorldFunction", False)]
        patched_confirm.side_effect = [True, False, True, True, ""]
        patched_manage_stack.return_value = "managed_s3_stack"
        self.gc.guided_prompts(parameter_override_keys=None)
        # Now to check for all the defaults on confirmations.
        expected_confirmation_calls = [
            call(f"\t{self.gc.start_bold}Confirm changes before deploy{self.gc.end_bold}", default=True),
            call(f"\t{self.gc.start_bold}Allow SAM CLI IAM role creation{self.gc.end_bold}", default=True),
            call(
                f"\t{self.gc.start_bold}HelloWorldFunction may not have authorization defined, Is this okay?{self.gc.end_bold}",
                default=False,
            ),
            call(f"\t{self.gc.start_bold}Save arguments to configuration file{self.gc.end_bold}", default=True),
        ]
        self.assertEqual(expected_confirmation_calls, patched_confirm.call_args_list)

        expected_prompt_calls = [
            call(f"\t{self.gc.start_bold}Stack Name{self.gc.end_bold}", default="test", type=click.STRING),
            call(f"\t{self.gc.start_bold}AWS Region{self.gc.end_bold}", default="region", type=click.STRING),
            call(f"\t{self.gc.start_bold}S3 bucket{self.gc.end_bold}", default="s3_b", type=click.STRING),
            call(f"\t{self.gc.start_bold}S3 prefix{self.gc.end_bold}", default="s3_p", type=click.STRING),
            call(f"\t{self.gc.start_bold}Capabilities{self.gc.end_bold}", default=["CAPABILITY_IAM"], type=ANY),
            call(
                f"\t{self.gc.start_bold}SAM configuration file{self.gc.end_bold}",
                default="samconfig.toml",
                type=click.STRING,
            ),
            call(
                f"\t{self.gc.start_bold}SAM configuration environment{self.gc.end_bold}",
                default="default",
                type=click.STRING,
            ),
        ]
        self.assertEqual(expected_prompt_calls, patched_prompt.call_args_list)

    @patch("samcli.commands.deploy.guided_context.prompt")
    @patch("samcli.commands.deploy.guided_context.confirm")
    @patch("samcli.commands.deploy.guided_context.manage_stack")
    @patch("samcli.commands.deploy.guided_context.auth_per_resource")
    @patch("samcli.commands.deploy.guided_context.get_template_data")
    @patch("samcli.commands.deploy.guided_context.get_template_artifacts_format")
    @patch("samcli.commands.deploy.guided_context.transform_template")
    @patch("samcli.commands.deploy.guided_context.signer_config_per_function")
    def test_guided_prompts_check_parameter_from_template(
        self,
        patched_signer_config_per_function,
        patched_transform_template,
        patched_get_template_artifacts_format,
        patched_get_template_data,
        patchedauth_per_resource,
        patched_manage_stack,
        patched_confirm,
        patched_prompt,
    ):
        patched_transform_template.return_value = {}
        patched_get_template_artifacts_format.return_value = [ZIP]
        # Series of inputs to confirmations so that full range of questions are asked.
        patchedauth_per_resource.return_value = [("HelloWorldFunction", False)]
        patched_confirm.side_effect = [True, False, True, False, ""]
        patched_manage_stack.return_value = "managed_s3_stack"
        patched_signer_config_per_function.return_value = ({}, {})
        parameter_override_from_template = {"MyTestKey": {"Default": "MyTemplateDefaultVal"}}
        self.gc.parameter_overrides_from_cmdline = {}
        self.gc.guided_prompts(parameter_override_keys=parameter_override_from_template)
        # Now to check for all the defaults on confirmations.
        expected_confirmation_calls = [
            call(f"\t{self.gc.start_bold}Confirm changes before deploy{self.gc.end_bold}", default=True),
            call(f"\t{self.gc.start_bold}Allow SAM CLI IAM role creation{self.gc.end_bold}", default=True),
            call(
                f"\t{self.gc.start_bold}HelloWorldFunction may not have authorization defined, Is this okay?{self.gc.end_bold}",
                default=False,
            ),
            call(f"\t{self.gc.start_bold}Save arguments to configuration file{self.gc.end_bold}", default=True),
        ]
        self.assertEqual(expected_confirmation_calls, patched_confirm.call_args_list)

        expected_prompt_calls = [
            call(f"\t{self.gc.start_bold}Stack Name{self.gc.end_bold}", default="test", type=click.STRING),
            call(f"\t{self.gc.start_bold}AWS Region{self.gc.end_bold}", default="region", type=click.STRING),
            call(
                f"\t{self.gc.start_bold}Parameter MyTestKey{self.gc.end_bold}",
                default="MyTemplateDefaultVal",
                type=click.STRING,
            ),
            call(f"\t{self.gc.start_bold}S3 bucket{self.gc.end_bold}", default="s3_b", type=click.STRING),
            call(f"\t{self.gc.start_bold}S3 prefix{self.gc.end_bold}", default="s3_p", type=click.STRING),
            call(f"\t{self.gc.start_bold}Capabilities{self.gc.end_bold}", default=["CAPABILITY_IAM"], type=ANY),
        ]
        self.assertEqual(expected_prompt_calls, patched_prompt.call_args_list)

    @patch("samcli.commands.deploy.guided_context.prompt")
    @patch("samcli.commands.deploy.guided_context.confirm")
    @patch("samcli.commands.deploy.guided_context.manage_stack")
    @patch("samcli.commands.deploy.guided_context.auth_per_resource")
    @patch("samcli.commands.deploy.guided_context.get_template_data")
    @patch("samcli.commands.deploy.guided_context.get_template_artifacts_format")
    @patch("samcli.commands.deploy.guided_context.transform_template")
    @patch("samcli.commands.deploy.guided_context.signer_config_per_function")
    def test_guided_prompts_check_parameter_from_cmd_or_config(
        self,
        patched_signer_config_per_function,
        patched_transform_template,
        patched_get_template_artifacts_format,
        patched_get_template_data,
        patchedauth_per_resource,
        patched_manage_stack,
        patched_confirm,
        patched_prompt,
    ):
        patched_transform_template.return_value = {}
        patched_get_template_artifacts_format.return_value = [ZIP]
        # Series of inputs to confirmations so that full range of questions are asked.
        patchedauth_per_resource.return_value = [("HelloWorldFunction", False)]
        patched_confirm.side_effect = [True, False, True, False, ""]
        patched_signer_config_per_function.return_value = ({}, {})
        patched_manage_stack.return_value = "managed_s3_stack"
        parameter_override_from_template = {"MyTestKey": {"Default": "MyTemplateDefaultVal"}}
        self.gc.parameter_overrides_from_cmdline = {"MyTestKey": "OverridedValFromCmdLine", "NotUsedKey": "NotUsedVal"}
        self.gc.guided_prompts(parameter_override_keys=parameter_override_from_template)
        # Now to check for all the defaults on confirmations.
        expected_confirmation_calls = [
            call(f"\t{self.gc.start_bold}Confirm changes before deploy{self.gc.end_bold}", default=True),
            call(f"\t{self.gc.start_bold}Allow SAM CLI IAM role creation{self.gc.end_bold}", default=True),
            call(
                f"\t{self.gc.start_bold}HelloWorldFunction may not have authorization defined, Is this okay?{self.gc.end_bold}",
                default=False,
            ),
            call(f"\t{self.gc.start_bold}Save arguments to configuration file{self.gc.end_bold}", default=True),
        ]
        self.assertEqual(expected_confirmation_calls, patched_confirm.call_args_list)

        expected_prompt_calls = [
            call(f"\t{self.gc.start_bold}Stack Name{self.gc.end_bold}", default="test", type=click.STRING),
            call(f"\t{self.gc.start_bold}AWS Region{self.gc.end_bold}", default="region", type=click.STRING),
            call(
                f"\t{self.gc.start_bold}Parameter MyTestKey{self.gc.end_bold}",
                default="OverridedValFromCmdLine",
                type=click.STRING,
            ),
            call(f"\t{self.gc.start_bold}S3 bucket{self.gc.end_bold}", default="s3_b", type=click.STRING),
            call(f"\t{self.gc.start_bold}S3 prefix{self.gc.end_bold}", default="s3_p", type=click.STRING),
            call(f"\t{self.gc.start_bold}Capabilities{self.gc.end_bold}", default=["CAPABILITY_IAM"], type=ANY),
        ]
        self.assertEqual(expected_prompt_calls, patched_prompt.call_args_list)

    @patch("samcli.commands.deploy.guided_context.prompt")
    @patch("samcli.commands.deploy.guided_context.confirm")
    @patch("samcli.commands.deploy.guided_context.manage_stack")
    @patch("samcli.commands.deploy.guided_context.auth_per_resource")
    @patch("samcli.commands.deploy.guided_context.get_template_data")
    def test_guided_prompts_check_use_managed_s3_bucket(
        self, patched_get_template_data, patchedauth_per_resource, patched_manage_stack, patched_confirm, patched_prompt
    ):
        # Series of inputs to confirmations so that full range of questions are asked.
        patchedauth_per_resource.return_value = [("HelloWorldFunction", False)]
        patched_confirm.side_effect = [True, True, False, True, False, ""]
        patched_manage_stack.return_value = "managed_s3_stack"
        parameter_override_from_template = {"MyTestKey": {"Default": "MyTemplateDefaultVal"}}
        self.gc.s3_bucket = None
        self.gc.parameter_overrides_from_cmdline = {"MyTestKey": "OverridedValFromCmdLine", "NotUsedKey": "NotUsedVal"}
        self.gc.guided_prompts(parameter_override_keys=parameter_override_from_template)
        # Now to check for all the defaults on confirmations.
        expected_confirmation_calls = [
            call(f"\t{self.gc.start_bold}No S3 bucket defined, create a new one?{self.gc.end_bold}", default=True),
            call(f"\t{self.gc.start_bold}Confirm changes before deploy{self.gc.end_bold}", default=True),
            call(f"\t{self.gc.start_bold}Allow SAM CLI IAM role creation{self.gc.end_bold}", default=True),
            call(
                f"\t{self.gc.start_bold}HelloWorldFunction may not have authorization defined, Is this okay?{self.gc.end_bold}",
                default=False,
            ),
            call(f"\t{self.gc.start_bold}Save arguments to configuration file{self.gc.end_bold}", default=True),
        ]
        self.assertEqual(expected_confirmation_calls, patched_confirm.call_args_list)

        expected_prompt_calls = [
            call(f"\t{self.gc.start_bold}Stack Name{self.gc.end_bold}", default="test", type=click.STRING),
            call(f"\t{self.gc.start_bold}AWS Region{self.gc.end_bold}", default="region", type=click.STRING),
            call(
                f"\t{self.gc.start_bold}Parameter MyTestKey{self.gc.end_bold}",
                default="OverridedValFromCmdLine",
                type=click.STRING,
            ),
            call(f"\t{self.gc.start_bold}S3 prefix{self.gc.end_bold}", default="s3_p", type=click.STRING),
            call(f"\t{self.gc.start_bold}Capabilities{self.gc.end_bold}", default=["CAPABILITY_IAM"], type=ANY),
        ]
        self.assertEqual(expected_prompt_calls, patched_prompt.call_args_list)

    @patch("samcli.commands.deploy.guided_context.prompt")
    @patch("samcli.commands.deploy.guided_context.confirm")
    @patch("samcli.commands.deploy.guided_context.manage_stack")
    @patch("samcli.commands.deploy.guided_context.auth_per_resource")
    @patch("samcli.commands.deploy.guided_context.get_template_data")
    def test_guided_prompts_check_use_non_managed_s3_bucket(
        self, patched_get_template_data, patchedauth_per_resource, patched_manage_stack, patched_confirm, patched_prompt
    ):
        # Series of inputs to confirmations so that full range of questions are asked.
        patchedauth_per_resource.return_value = [("HelloWorldFunction", False)]
        patched_confirm.side_effect = [False, True, False, True, False, ""]
        patched_manage_stack.return_value = "managed_s3_stack"
        parameter_override_from_template = {"MyTestKey": {"Default": "MyTemplateDefaultVal"}}
        self.gc.s3_bucket = None
        self.gc.parameter_overrides_from_cmdline = {"MyTestKey": "OverridedValFromCmdLine", "NotUsedKey": "NotUsedVal"}
        self.gc.guided_prompts(parameter_override_keys=parameter_override_from_template)
        # Now to check for all the defaults on confirmations.
        expected_confirmation_calls = [
            call(f"\t{self.gc.start_bold}No S3 bucket defined, create a new one?{self.gc.end_bold}", default=True),
            call(f"\t{self.gc.start_bold}Confirm changes before deploy{self.gc.end_bold}", default=True),
            call(f"\t{self.gc.start_bold}Allow SAM CLI IAM role creation{self.gc.end_bold}", default=True),
            call(
                f"\t{self.gc.start_bold}HelloWorldFunction may not have authorization defined, Is this okay?{self.gc.end_bold}",
                default=False,
            ),
            call(f"\t{self.gc.start_bold}Save arguments to configuration file{self.gc.end_bold}", default=True),
        ]
        self.assertEqual(expected_confirmation_calls, patched_confirm.call_args_list)

        expected_prompt_calls = [
            call(f"\t{self.gc.start_bold}Stack Name{self.gc.end_bold}", default="test", type=click.STRING),
            call(f"\t{self.gc.start_bold}AWS Region{self.gc.end_bold}", default="region", type=click.STRING),
            call(
                f"\t{self.gc.start_bold}Parameter MyTestKey{self.gc.end_bold}",
                default="OverridedValFromCmdLine",
                type=click.STRING,
            ),
            call(f"\t{self.gc.start_bold}S3 bucket{self.gc.end_bold}", default="", type=click.STRING),
            call(f"\t{self.gc.start_bold}S3 prefix{self.gc.end_bold}", default="s3_p", type=click.STRING),
            call(f"\t{self.gc.start_bold}Capabilities{self.gc.end_bold}", default=["CAPABILITY_IAM"], type=ANY),
        ]
        self.assertEqual(expected_prompt_calls, patched_prompt.call_args_list)

    @parameterized.expand(
        [
            (False, ({"MyFunction1"}, {})),
            (True, ({"MyFunction1"}, {})),
            (True, ({"MyFunction1", "MyFunction2"}, {})),
            (True, ({"MyFunction1"}, {"MyLayer1": {"MyFunction1"}})),
            (True, ({"MyFunction1"}, {"MyLayer1": {"MyFunction1"}, "MyLayer2": {"MyFunction1"}})),
        ]
    )
    @patch("samcli.commands.deploy.guided_context.prompt")
    @patch("samcli.commands.deploy.guided_context.confirm")
    @patch("samcli.commands.deploy.code_signer_utils.prompt")
    @patch("samcli.commands.deploy.guided_context.manage_stack")
    @patch("samcli.commands.deploy.guided_context.auth_per_resource")
    @patch("samcli.commands.deploy.guided_context.get_template_data")
    @patch("samcli.commands.deploy.guided_context.signer_config_per_function")
    @patch("samcli.commands.deploy.guided_context.get_template_artifacts_format")
    @patch("samcli.commands.deploy.guided_context.transform_template")
    def test_guided_prompts_with_code_signing(
        self,
        given_sign_packages_flag,
        given_code_signing_configs,
        patched_transform_template,
        patched_get_template_artifacts_format,
        patched_signer_config_per_function,
        patched_get_template_data,
        patchedauth_per_resource,
        patched_manage_stack,
        patched_code_signer_prompt,
        patched_confirm,
        patched_prompt,
    ):
        # given_sign_packages_flag = True
        # given_code_signing_configs = ({"MyFunction1"}, {"MyLayer1": {"MyFunction1"}, "MyLayer2": {"MyFunction1"}})
        patched_transform_template.return_value = {}
        patched_get_template_artifacts_format.return_value = [ZIP]
        patched_signer_config_per_function.return_value = given_code_signing_configs
        # Series of inputs to confirmations so that full range of questions are asked.
        patched_confirm.side_effect = [True, False, given_sign_packages_flag, "", True]
        self.gc.guided_prompts(parameter_override_keys=None)
        # Now to check for all the defaults on confirmations.
        expected_confirmation_calls = [
            call(f"\t{self.gc.start_bold}Confirm changes before deploy{self.gc.end_bold}", default=True),
            call(f"\t{self.gc.start_bold}Allow SAM CLI IAM role creation{self.gc.end_bold}", default=True),
            call(
                f"\t{self.gc.start_bold}Do you want to sign your code?{self.gc.end_bold}",
                default=True,
            ),
            call(f"\t{self.gc.start_bold}Save arguments to configuration file{self.gc.end_bold}", default=True),
        ]
        self.assertEqual(expected_confirmation_calls, patched_confirm.call_args_list)

        # Now to check for all the defaults on prompts.
        expected_prompt_calls = [
            call(f"\t{self.gc.start_bold}Stack Name{self.gc.end_bold}", default="test", type=click.STRING),
            call(f"\t{self.gc.start_bold}AWS Region{self.gc.end_bold}", default="region", type=click.STRING),
            call(f"\t{self.gc.start_bold}Capabilities{self.gc.end_bold}", default=["CAPABILITY_IAM"], type=ANY),
        ]
        self.assertEqual(expected_prompt_calls, patched_prompt.call_args_list)

        if given_sign_packages_flag:
            # we are going to expect prompts for functions and layers for each one of them,
            # so multiply the number of prompt calls
            number_of_functions = len(given_code_signing_configs[0])
            number_of_layers = len(given_code_signing_configs[1])
            expected_code_sign_calls = [
                call(f"\t{self.gc.start_bold}Signing Profile Name{self.gc.end_bold}", default=None, type=click.STRING),
                call(
                    f"\t{self.gc.start_bold}Signing Profile Owner Account ID (optional){self.gc.end_bold}",
                    default="",
                    type=click.STRING,
                    show_default=False,
                ),
            ]
            expected_code_sign_calls = expected_code_sign_calls * (number_of_functions + number_of_layers)
            self.assertEqual(expected_code_sign_calls, patched_code_signer_prompt.call_args_list)

    @patch("samcli.commands.deploy.guided_context.get_session")
    @patch("samcli.commands.deploy.guided_context.prompt")
    @patch("samcli.commands.deploy.guided_context.confirm")
    @patch("samcli.commands.deploy.guided_context.manage_stack")
    @patch("samcli.commands.deploy.guided_context.auth_per_resource")
    @patch("samcli.commands.deploy.guided_context.get_template_data")
    @patch("samcli.commands.deploy.guided_context.get_template_artifacts_format")
    @patch("samcli.commands.deploy.guided_context.transform_template")
    @patch("samcli.commands.deploy.guided_context.signer_config_per_function")
    def test_guided_prompts_check_default_config_region(
        self,
        patched_signer_config_per_function,
        patched_transform_template,
        patched_get_template_artifacts_format,
        patched_get_template_data,
        patchedauth_per_resource,
        patched_manage_stack,
        patched_confirm,
        patched_prompt,
        patched_get_session,
    ):
        patched_transform_template.return_value = {}
        patched_get_template_artifacts_format.return_value = [ZIP]
        # Series of inputs to confirmations so that full range of questions are asked.
        patchedauth_per_resource.return_value = [("HelloWorldFunction", False)]
        patched_confirm.side_effect = [True, False, True, True, ""]
        patched_signer_config_per_function.return_value = ({}, {})
        patched_manage_stack.return_value = "managed_s3_stack"
        patched_get_session.return_value.get_config_variable.return_value = "default_config_region"
        # setting the default region to None
        self.gc.region = None
        self.gc.guided_prompts(parameter_override_keys=None)
        # Now to check for all the defaults on confirmations.
        expected_confirmation_calls = [
            call(f"\t{self.gc.start_bold}Confirm changes before deploy{self.gc.end_bold}", default=True),
            call(f"\t{self.gc.start_bold}Allow SAM CLI IAM role creation{self.gc.end_bold}", default=True),
            call(
                f"\t{self.gc.start_bold}HelloWorldFunction may not have authorization defined, Is this okay?{self.gc.end_bold}",
                default=False,
            ),
            call(f"\t{self.gc.start_bold}Save arguments to configuration file{self.gc.end_bold}", default=True),
        ]
        self.assertEqual(expected_confirmation_calls, patched_confirm.call_args_list)

        expected_prompt_calls = [
            call(f"\t{self.gc.start_bold}Stack Name{self.gc.end_bold}", default="test", type=click.STRING),
            call(
                f"\t{self.gc.start_bold}AWS Region{self.gc.end_bold}",
                default="default_config_region",
                type=click.STRING,
            ),
            call(f"\t{self.gc.start_bold}Capabilities{self.gc.end_bold}", default=["CAPABILITY_IAM"], type=ANY),
            call(
                f"\t{self.gc.start_bold}SAM configuration file{self.gc.end_bold}",
                default="samconfig.toml",
                type=click.STRING,
            ),
            call(
                f"\t{self.gc.start_bold}SAM configuration environment{self.gc.end_bold}",
                default="default",
                type=click.STRING,
            ),
        ]
        self.assertEqual(expected_prompt_calls, patched_prompt.call_args_list)<|MERGE_RESOLUTION|>--- conflicted
+++ resolved
@@ -174,15 +174,12 @@
         expected_prompt_calls = [
             call(f"\t{self.gc.start_bold}Stack Name{self.gc.end_bold}", default="test", type=click.STRING),
             call(f"\t{self.gc.start_bold}AWS Region{self.gc.end_bold}", default="region", type=click.STRING),
-<<<<<<< HEAD
             call(f"\t{self.gc.start_bold}S3 bucket{self.gc.end_bold}", default="s3_b", type=click.STRING),
             call(f"\t{self.gc.start_bold}S3 prefix{self.gc.end_bold}", default="s3_p", type=click.STRING),
-=======
             call(
                 f"\t{self.gc.start_bold}Image Repository for HelloWorldFunction{self.gc.end_bold}",
                 default="image-repo",
             ),
->>>>>>> 599b4bdf
             call(f"\t{self.gc.start_bold}Capabilities{self.gc.end_bold}", default=["CAPABILITY_IAM"], type=ANY),
         ]
         self.assertEqual(expected_prompt_calls, patched_prompt.call_args_list)
@@ -260,15 +257,12 @@
         expected_prompt_calls = [
             call(f"\t{self.gc.start_bold}Stack Name{self.gc.end_bold}", default="test", type=click.STRING),
             call(f"\t{self.gc.start_bold}AWS Region{self.gc.end_bold}", default="region", type=click.STRING),
-<<<<<<< HEAD
             call(f"\t{self.gc.start_bold}S3 bucket{self.gc.end_bold}", default="s3_b", type=click.STRING),
             call(f"\t{self.gc.start_bold}S3 prefix{self.gc.end_bold}", default="s3_p", type=click.STRING),
-=======
             call(
                 f"\t{self.gc.start_bold}Image Repository for HelloWorldFunction{self.gc.end_bold}",
                 default="image-repo",
             ),
->>>>>>> 599b4bdf
             call(f"\t{self.gc.start_bold}Capabilities{self.gc.end_bold}", default=["CAPABILITY_IAM"], type=ANY),
         ]
         self.assertEqual(expected_prompt_calls, patched_prompt.call_args_list)
