"""
Utilities for sam deploy command
"""

import json
import textwrap

import click


def print_deploy_args(
<<<<<<< HEAD
    stack_name, s3_bucket, region, capabilities, template_params, parameter_overrides, confirm_changeset
=======
    stack_name,
    s3_bucket,
    image_repository,
    region,
    capabilities,
    parameter_overrides,
    confirm_changeset,
    signing_profiles,
>>>>>>> fcefe86e
):
    """
    Print a table of the values that are used during a sam deploy.
    Irrespective of if a image_repository is provided or not, the template is always uploaded to the s3 bucket.

    Example below:

        Deploying with following values
        ===============================
        Stack name                 : sam-app
        Region                     : us-east-1
        Confirm changeset          : False
        Deployment s3 bucket       : aws-sam-cli-managed-default-samclisourcebucket-abcdef
        Capabilities               : ["CAPABILITY_IAM"]
        Parameter overrides        : {'MyParamater': '***', 'Parameter2': 'dd'}
        Signing Profiles           : {'MyFunction': 'ProfileName:ProfileOwner'}

    :param stack_name: Name of the stack used during sam deploy
    :param s3_bucket: Name of s3 bucket used for packaging code artifacts.
    :param image_repository: Name of image repository used for packaging artifacts as container images.
    :param region: Name of region to which the current sam/cloudformation stack will be deployed to.
    :param capabilities: Corresponding IAM capabilities to be used during the stack deploy.
    :param template_params: Parameters from template, need to hide "NoEcho" paramters
    :param parameter_overrides: Cloudformation parameter overrides to be supplied based on the stack's template
    :param confirm_changeset: Prompt for changeset to be confirmed before going ahead with the deploy.
    :param signing_profiles: Signing profile details which will be used to sign functions/layers
    :return:
    """
    _parameters = parameter_overrides.copy()
    for key, value in _parameters.items():
        if template_params and isinstance(template_params.get(key, None), dict):
            is_hidden = template_params.get(key).get("NoEcho", False)
            _parameters[key] = value if not is_hidden else "*" * len(value)

    capabilities_string = json.dumps(capabilities)

    _signing_profiles = {}
    if signing_profiles:
        for key, value in signing_profiles.items():
            _signing_profiles[key] = f"{value['profile_name']}:{value['profile_owner']}"

    image_repository_format_text = (
        json.dumps(image_repository, indent=4) if isinstance(image_repository, dict) else image_repository
    )
    parameter_overrides_format_text = json.dumps(_parameters)
    signing_profiles_format_text = json.dumps(signing_profiles)

    click.secho("\n\tDeploying with following values\n\t===============================", fg="yellow")
    click.echo(f"\tStack name                   : {stack_name}")
    click.echo(f"\tRegion                       : {region}")
    click.echo(f"\tConfirm changeset            : {confirm_changeset}")
    if image_repository:
        msg = "Deployment image repository  : "
        # NOTE(sriram-mv): tab length is 8 spaces.
        prefix_length = len(msg) + 8
        click.echo(f"\t{msg}")
        click.echo(f"{textwrap.indent(image_repository_format_text, prefix=' ' * prefix_length)}")
    click.echo(f"\tDeployment s3 bucket         : {s3_bucket}")
    click.echo(f"\tCapabilities                 : {capabilities_string}")
    click.echo(f"\tParameter overrides          : {parameter_overrides_format_text}")
    click.echo(f"\tSigning Profiles             : {signing_profiles_format_text}")

    click.secho("\nInitiating deployment\n=====================", fg="yellow")


def sanitize_parameter_overrides(parameter_overrides):
    """
    Get sanitized parameter override values based on if the workflow went via a guided deploy to set the
    parameter overrides for deployment. If a guided deploy was followed the parameter overrides consists
    of additional information such as if a given parameter's value is hidden or not.
    :param parameter_overrides: dictionary of parameter key values.
    :return:
    """
    return {key: value.get("Value") if isinstance(value, dict) else value for key, value in parameter_overrides.items()}<|MERGE_RESOLUTION|>--- conflicted
+++ resolved
@@ -9,9 +9,6 @@
 
 
 def print_deploy_args(
-<<<<<<< HEAD
-    stack_name, s3_bucket, region, capabilities, template_params, parameter_overrides, confirm_changeset
-=======
     stack_name,
     s3_bucket,
     image_repository,
@@ -20,7 +17,6 @@
     parameter_overrides,
     confirm_changeset,
     signing_profiles,
->>>>>>> fcefe86e
 ):
     """
     Print a table of the values that are used during a sam deploy.
